//
//  PumpManager.swift
//  Loop
//
//  Copyright © 2018 LoopKit Authors. All rights reserved.
//

import Foundation
import LoopKit
import MinimedKit
import OmniKit
import MockKit


<<<<<<< HEAD
let allPumpManagers: [PumpManager.Type] = [
    OmnipodPumpManager.self,
=======
public struct AvailableDevice {
    let identifier: String
    let localizedTitle: String
}


let staticPumpManagers: [PumpManager.Type] = [
>>>>>>> 615f06a5
    MinimedPumpManager.self,
    MockPumpManager.self,
]

let staticPumpManagersByIdentifier: [String: PumpManager.Type] = staticPumpManagers.reduce(into: [:]) { (map, Type) in
    map[Type.managerIdentifier] = Type
}

let availableStaticPumpManagers = staticPumpManagers.map { (Type) -> AvailableDevice in
    return AvailableDevice(identifier: Type.managerIdentifier, localizedTitle: Type.localizedTitle)
}

extension PumpManager {
    var rawValue: [String: Any] {
        return [
            "managerIdentifier": type(of: self).managerIdentifier,
            "state": self.rawState
        ]
    }
}<|MERGE_RESOLUTION|>--- conflicted
+++ resolved
@@ -11,11 +11,6 @@
 import OmniKit
 import MockKit
 
-
-<<<<<<< HEAD
-let allPumpManagers: [PumpManager.Type] = [
-    OmnipodPumpManager.self,
-=======
 public struct AvailableDevice {
     let identifier: String
     let localizedTitle: String
@@ -23,9 +18,9 @@
 
 
 let staticPumpManagers: [PumpManager.Type] = [
->>>>>>> 615f06a5
     MinimedPumpManager.self,
     MockPumpManager.self,
+    OmnipodPumpManager.self,
 ]
 
 let staticPumpManagersByIdentifier: [String: PumpManager.Type] = staticPumpManagers.reduce(into: [:]) { (map, Type) in
